[package]
name = "dos101"
version = "0.1.0"
edition = "2021"

# See more keys and their definitions at https://doc.rust-lang.org/cargo/reference/manifest.html

[dependencies]
anyhow = "1.0.57"
<<<<<<< HEAD
crseo = "0.4.1"
dos-actors = { path = "../dos-actors", features = ["ceo", "apache-arrow"] }
tokio = "1.18.2"
=======
crseo = { version = "0.4.5" }
dos-actors = { version = "1.0.2", features = ["ceo", "apache-arrow"] }
nalgebra = "0.31.1"
tokio = "1.18.2"
uid = { version = "0.1.1", package = "dos-uid" }
uid-derive = { version = "0.3.0", package = "dos-uid-derive" }
>>>>>>> 5974b438
<|MERGE_RESOLUTION|>--- conflicted
+++ resolved
@@ -7,15 +7,9 @@
 
 [dependencies]
 anyhow = "1.0.57"
-<<<<<<< HEAD
-crseo = "0.4.1"
-dos-actors = { path = "../dos-actors", features = ["ceo", "apache-arrow"] }
-tokio = "1.18.2"
-=======
 crseo = { version = "0.4.5" }
 dos-actors = { version = "1.0.2", features = ["ceo", "apache-arrow"] }
 nalgebra = "0.31.1"
 tokio = "1.18.2"
 uid = { version = "0.1.1", package = "dos-uid" }
-uid-derive = { version = "0.3.0", package = "dos-uid-derive" }
->>>>>>> 5974b438
+uid-derive = { version = "0.3.0", package = "dos-uid-derive" }